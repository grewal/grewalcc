# {{ ansible_managed }}
---
admin:
  address:
    socket_address:
      address: "{{envoy_admin_address}}"
      port_value: {{envoy_admin_port}}

static_resources:
  listeners:
    - name: listener_https_main
      address:
        socket_address:
          address: "{{envoy_listener_address}}"
          port_value: {{envoy_listener_port}}
      filter_chains:
<<<<<<< HEAD
        -
          transport_socket:
=======
        - transport_socket:
>>>>>>> 9ef4faff
            name: envoy.transport_sockets.tls
            typed_config:
              "@type": |-
                type.googleapis.com/envoy.extensions.transport_sockets.tls.v3.DownstreamTlsContext
              common_tls_context:
                tls_certificates:
                  - certificate_chain:
                      filename: "/etc/letsencrypt/live/grewal.cc/fullchain.pem"
                    private_key:
                      filename: "/etc/letsencrypt/live/grewal.cc/privkey.pem"
                alpn_protocols: ["h2", "http/1.1"]
          filters:
            - name: envoy.filters.network.http_connection_manager
              typed_config:
                "@type": |-
                  type.googleapis.com/envoy.extensions.filters.network.http_connection_manager.v3.HttpConnectionManager
                stat_prefix: ingress_https
                use_remote_address: false
                xff_num_trusted_hops: 1
                common_http_protocol_options:
                  idle_timeout: 3600s
                access_log:
                  - name: envoy.access_loggers.stdout
                    typed_config:
                      "@type": |-
                        type.googleapis.com/envoy.extensions.access_loggers.file.v3.FileAccessLog
                      path: /dev/stdout
                      log_format:
                        text_format_source:
                          inline_string: |
                            [%START_TIME%] "%REQ(:METHOD)% \
                            %REQ(X-ENVOY-ORIGINAL-PATH?:PATH)% %PROTOCOL%" \
                            %RESPONSE_CODE% %RESPONSE_FLAGS% \
                            UpstreamHost=%UPSTREAM_HOST% \
                            Duration=%DURATION%ms \
                            XFF=[%REQ(x-forwarded-for)%] \
                            UA=[%REQ(user-agent)%] \
                            CT=[%REQ(content-type)%] \
                            Auth=[%REQ(:authority)%]
                http_filters:
                  - name: envoy.filters.http.ext_authz
                    typed_config:
                      "@type": |-
                        type.googleapis.com/envoy.extensions.filters.http.ext_authz.v3.ExtAuthz
                      transport_api_version: V3
                      failure_mode_allow: false
                      with_request_body:
                        max_request_bytes: 8192
                        allow_partial_message: true
                      http_service:
                        server_uri:
                          uri: |-
                            http://127.0.0.1:
                              {{authz_service_port | default(9001)}}
                          cluster: authz_cluster
                          timeout: 0.2s
                        path_prefix: "/authz"
                        authorization_request:
                          allowed_headers:
                            patterns:
                              - exact: x-forwarded-for
                              - exact: user-agent
                              - exact: content-type
                              - exact: :authority
                              - exact: :method
                              - exact: :path
                        authorization_response:
                          allowed_upstream_headers:
                            patterns:
                              - exact: x-authz-user-id
                  - name: envoy.filters.http.grpc_web
                    typed_config:
                      "@type": |-
                        type.googleapis.com/envoy.extensions.filters.http.grpc_web.v3.GrpcWeb
                  - name: envoy.filters.http.router
                    typed_config:
                      "@type": |-
                        type.googleapis.com/envoy.extensions.filters.http.router.v3.Router
                route_config:
                  name: grewalcc_website_routes
                  virtual_hosts:
                    - name: grewal_cc_virtual_host
                      domains: ["*"]
                      routes:
                        # Route 1: Specific for gRPC-Web calls
                        - match:
                            prefix: "/grewal.HomeGeneral/"
                          route:
                            cluster: grewal_backend_cluster
                            timeout: 15s

                        # Route 2: JavaScript files from GCS under /grewalcc/js/
                        - match:
                            prefix: "/js/"
                          route:
                            cluster: gcs_static_assets_cluster
                            host_rewrite_literal: storage.googleapis.com
                            regex_rewrite:
                              pattern:
                                google_re2: {}
                                regex: "^/js/(.*)"
                              substitution: >-
                                /gcc-terraform-state-bucket/grewalcc/js/\\1
                            timeout: 10s

                        # Route 3: index.html (entry point and fallback)
                        - match:
                            prefix: "/"
                          route:
                            cluster: gcs_static_assets_cluster
                            host_rewrite_literal: storage.googleapis.com
                            prefix_rewrite: >-
                              /gcc-terraform-state-bucket/grewalcc/index.html
                            timeout: 10s

    - name: listener_http_redirect_to_https
      address:
        socket_address:
          address: "{{envoy_listener_address}}"
          port_value: 80
      filter_chains:
        - filters:
            - name: envoy.filters.network.http_connection_manager
              typed_config:
                "@type": |-
                  type.googleapis.com/envoy.extensions.filters.network.http_connection_manager.v3.HttpConnectionManager
                stat_prefix: ingress_http_redirect
                route_config:
                  name: local_route_http_redirect
                  virtual_hosts:
                    - name: vh_redirect_all_to_https
                      domains: ["*"]
                      routes:
                        - match: {prefix: "/"}
                          redirect:
                            https_redirect: true
                            strip_query: false
                            response_code: MOVED_PERMANENTLY
                http_filters:
                  - name: envoy.filters.http.router
                    typed_config:
                      "@type": |-
                        type.googleapis.com/envoy.extensions.filters.http.router.v3.Router

  clusters:
    - name: grewal_backend_cluster
      connect_timeout: 5s
      type: STRICT_DNS
      lb_policy: ROUND_ROBIN
      dns_lookup_family: V4_ONLY
      load_assignment:
        cluster_name: grewal_backend_cluster
        endpoints:
          - lb_endpoints:
              - endpoint:
                  address:
                    socket_address:
                      address: gcc-gem-a.node.consul
                      port_value: 50051
      typed_extension_protocol_options:
        envoy.extensions.upstreams.http.v3.HttpProtocolOptions:
          "@type": |-
            type.googleapis.com/envoy.extensions.upstreams.http.v3.HttpProtocolOptions
          explicit_http_config:
            http2_protocol_options: {}

    - name: gcs_static_assets_cluster
      type: LOGICAL_DNS
      dns_lookup_family: V4_ONLY
      connect_timeout: 5s
      load_assignment:
        cluster_name: gcs_static_assets_cluster
        endpoints:
          - lb_endpoints:
              - endpoint:
                  address:
                    socket_address:
                      address: storage.googleapis.com
                      port_value: 443
      transport_socket:
        name: envoy.transport_sockets.tls
        typed_config:
          "@type": |-
            type.googleapis.com/envoy.extensions.transport_sockets.tls.v3.UpstreamTlsContext
          sni: storage.googleapis.com

    - name: authz_cluster
      connect_timeout: 0.5s
      type: STRICT_DNS
      lb_policy: ROUND_ROBIN
      dns_lookup_family: V4_ONLY
      load_assignment:
        cluster_name: authz_cluster
        endpoints:
          - lb_endpoints:
              - endpoint:
                  address:
                    socket_address:
                      address: gcc-gem-a.node.consul
                      port_value: "{{authz_service_port | default(9001)}}"
      typed_extension_protocol_options:
        envoy.extensions.upstreams.http.v3.HttpProtocolOptions:
          "@type": |-
            type.googleapis.com/envoy.extensions.upstreams.http.v3.HttpProtocolOptions
          explicit_http_config:
            http_protocol_options: {}<|MERGE_RESOLUTION|>--- conflicted
+++ resolved
@@ -14,12 +14,7 @@
           address: "{{envoy_listener_address}}"
           port_value: {{envoy_listener_port}}
       filter_chains:
-<<<<<<< HEAD
-        -
-          transport_socket:
-=======
         - transport_socket:
->>>>>>> 9ef4faff
             name: envoy.transport_sockets.tls
             typed_config:
               "@type": |-
